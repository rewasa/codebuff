import type { ApiKeyType } from '@codebuff/common/api-keys/constants'
import type { CostMode } from '@codebuff/common/constants'
import type { ProjectFileContext } from '@codebuff/common/util/file'
import type { CliOptions, GitCommand } from './types'

import fs, { readdirSync } from 'fs'
import * as os from 'os'
import { homedir } from 'os'
import path, { basename, dirname, isAbsolute, parse } from 'path'
import * as readline from 'readline'

import { ASYNC_AGENTS_ENABLED} from '@codebuff/common/constants'
import { AnalyticsEvent } from '@codebuff/common/constants/analytics-events'
import {
  getAllAgents,
  getAgentDisplayName,
} from '@codebuff/common/util/agent-name-resolver'
import { isDir} from '@codebuff/common/util/file'
import { pluralize } from '@codebuff/common/util/string'
import {
  blueBright,
  bold,
  cyan,
  gray,
  green,
  magenta,
  yellow,
} from 'picocolors'

import { loadLocalAgents, loadedAgents } from './agents/load-agents'
import { PrintModeFinish } from '@codebuff/common/types/print-mode'
import {
  killAllBackgroundProcesses,
  sendKillSignalToAllBackgroundProcesses,
} from './background-process-manager'
import { checkpointManager } from './checkpoints/checkpoint-manager'
import {
  enterAgentsBuffer,
  isInAgentsMode,
  cleanupAgentsBuffer,
} from './cli-handlers/agents'
import { detectApiKey, handleApiKeyInput } from './cli-handlers/api-key'
import {
  displayCheckpointMenu,
  handleClearCheckpoints,
  handleRedo,
  handleRestoreCheckpoint,
  handleUndo,
  isCheckpointCommand,
  listCheckpoints,
  saveCheckpoint,
} from './cli-handlers/checkpoint'
import { handleDiff } from './cli-handlers/diff'
import { showEasterEgg } from './cli-handlers/easter-egg'
import { handleInitializationFlowLocally } from './cli-handlers/inititalization-flow'
import { cleanupMiniChat } from './cli-handlers/mini-chat'
import {
  cleanupSubagentBuffer,
  displaySubagentList,
  enterSubagentBuffer,
  isInSubagentBufferMode,
} from './cli-handlers/subagent'
import {
  cleanupSubagentListBuffer,
  enterSubagentListBuffer,
  isInSubagentListMode,
  resetSubagentSelectionToLast,
} from './cli-handlers/subagent-list'
import { Client } from './client'
import { websocketUrl } from './config'
import { CONFIG_DIR } from './credentials'
import { DiffManager } from './diff-manager'
import { printModeIsEnabled, printModeLog } from './display/print-mode'
import {
  disableSquashNewlines,
  enableSquashNewlines,
} from './display/squash-newlines'
import {
  displayGreeting,
  displayMenu,
  displaySlashCommandHelperMenu,
  getSlashCommands,
  interactiveCommandDetails,
} from './menu'
import {
  getProjectRoot,
  getWorkingDirectory,
  initProjectFileContextWithWorker,
} from './project-files'
import { rageDetectors } from './rage-detectors'
import { logAndHandleStartup } from './startup-process-handler'
import { getRecentSubagents, setTraceEnabled } from './subagent-storage'
import {
  clearScreen,
  isCommandRunning,
  killAndResetPersistentProcess,
  persistentProcess,
  resetShell,
} from './terminal/run-command'
import { flushAnalytics, trackEvent } from './utils/analytics'
import { logger } from './utils/logger'
import { Spinner } from './utils/spinner'
import { withHangDetection } from './utils/with-hang-detection'

// Cache for local agent info to avoid async issues in sync methods
let cachedLocalAgentInfo: Record<string, { displayName: string; purpose?: string }> =
  {}

/**
<<<<<<< HEAD
 * Get local agent names using the proper agent loading logic
 * @returns Record of agent type to agent info
 */
async function getLocalAgentInfo(): Promise<
  Record<string, { displayName: string; purpose?: string }>
> {
  try {
    await loadLocalAgents({ verbose: false })
    const agentInfo = Object.fromEntries(
      Object.entries(loadedAgents).map(([agentType, agentConfig]) => [
        agentType,
        { displayName: agentConfig.displayName, purpose: agentConfig.parentPrompt },
      ])
    )
    cachedLocalAgentInfo = agentInfo // Update cache
    return agentInfo
  } catch (error) {
    return cachedLocalAgentInfo // Return cached version on error
=======
 * Get local agent names from the .agents directory and all subdirectories
 * @returns Record of agent type to agent name
 */
function getLocalAgentNames(): Record<string, string> {
  const agentsDir = path.join(getProjectRoot(), '.agents')

  if (!fs.existsSync(agentsDir)) {
    return {}
  }

  const agentNames: Record<string, string> = {}

  function scanDirectory(dir: string): void {
    try {
      const entries = fs.readdirSync(dir, { withFileTypes: true })

      for (const entry of entries) {
        const fullPath = path.join(dir, entry.name)

        if (entry.isDirectory()) {
          // Recursively scan subdirectories
          scanDirectory(fullPath)
        } else if (
          entry.isFile() &&
          entry.name.endsWith('.ts') &&
          !entry.name.endsWith('.d.ts')
        ) {
          // Handle TypeScript agent files
          const relativePath = path.relative(agentsDir, fullPath)
          const agentType = relativePath
            .replace(/\.ts$/, '')
            .replace(/[/\\]/g, '-')

          // For .ts files, use the filename as the display name
          // The actual agent loading will be handled by loadLocalAgents
          agentNames[agentType] = agentType
        }
      }
    } catch (error) {
      // Ignore errors reading directories
    }
>>>>>>> 4e9927cf
  }
}

<<<<<<< HEAD
/**
 * Get cached local agent info synchronously
 */
function getCachedLocalAgentInfo(): Record<
  string,
  { displayName: string; purpose?: string }
> {
  return cachedLocalAgentInfo
=======
  scanDirectory(agentsDir)
  return agentNames
>>>>>>> 4e9927cf
}

const PROMPT_HISTORY_PATH = path.join(CONFIG_DIR, 'prompt_history.json')

// Paste detection constants
// Paste detection requires 2 consecutive inputs within 10ms each
// Worst case: 0ms -> 9ms -> 18ms, so we need ~30ms to be safe
const PASTE_THRESHOLD_MS = 10
const PASTE_MIN_COUNT = 2
const AGENT_MENU_DELAY_MS = PASTE_THRESHOLD_MS * 3 // 30ms buffer

type ApiKeyDetectionResult =
  | { status: 'found'; type: ApiKeyType; key: string }
  | { status: 'prefix_only'; type: ApiKeyType; prefix: string; length: number }
  | { status: 'not_found' }

export class CLI {
  private static instance: CLI | null = null
  private readyPromise: Promise<any>
  private git: GitCommand
  private costMode: CostMode
  public agent?: string
  public initialParams?: Record<string, any>
  private printMode: boolean = false
  private isReceivingResponse: boolean = false
  private stopResponse: (() => void) | null = null
  private lastSigintTime: number = 0
  private lastInputTime: number = 0
  private consecutiveFastInputs: number = 0
  private pastedContent: string = ''
  private isPasting: boolean = false
  private shouldReconnectWhenIdle: boolean = false

  public rl!: readline.Interface

  private constructor(
    readyPromise: Promise<[ProjectFileContext, void]>,
    { git, costMode, model, agent, params, print, trace }: CliOptions
  ) {
    this.git = git
    this.costMode = costMode
    this.agent = agent
    this.initialParams = params
    this.printMode = print || false

    // Initialize trace logging
    if (trace) {
      setTraceEnabled(true)
    }

    this.setupSignalHandlers()
    this.initReadlineInterface()

    Client.createInstance({
      websocketUrl,
      onWebSocketError: this.onWebSocketError.bind(this),
      onWebSocketReconnect: this.onWebSocketReconnect.bind(this),
      freshPrompt: this.freshPrompt.bind(this),
      reconnectWhenNextIdle: this.reconnectWhenNextIdle.bind(this),
      costMode: this.costMode,
      git: this.git,
      model,
    })

    this.readyPromise = Promise.all([
      readyPromise.then(([fileContext]) => {
        const client = Client.getInstance()
        client.initSessionState(fileContext)
        return client.warmContextCache()
      }),
      Client.getInstance().connect(),
      getLocalAgentInfo(), // Initialize agent cache
    ])

    this.setPrompt()

    process.on('unhandledRejection', (reason, promise) => {
      rageDetectors.exitAfterErrorDetector.start()

      const errorMessage = `Unhandled Rejection at: ${promise} reason: ${reason}`
      if (printModeIsEnabled()) {
        printModeLog({
          type: 'error',
          message: errorMessage,
        })
      }
      console.error(`\n${errorMessage}`)
      logger.error(
        {
          errorMessage:
            reason instanceof Error ? reason.message : String(reason),
          errorStack: reason instanceof Error ? reason.stack : undefined,
        },
        'Unhandled Rejection'
      )
      this.freshPrompt()
    })

    process.on('uncaughtException', (err, origin) => {
      rageDetectors.exitAfterErrorDetector.start()

      const errorMessage = `Caught exception: ${err} Exception origin: ${origin}`
      if (printModeIsEnabled()) {
        printModeLog({
          type: 'error',
          message: errorMessage,
        })
      }
      console.error(`\n${errorMessage}`)
      console.error(err.stack)
      logger.error(
        {
          errorMessage: err.message,
          errorStack: err.stack,
          origin,
        },
        'Uncaught Exception'
      )
      this.freshPrompt()
    })
  }

  public static initialize(
    readyPromise: Promise<[ProjectFileContext, void]>,
    options: CliOptions
  ): void {
    if (CLI.instance) {
      throw new Error('CLI is already initialized')
    }
    CLI.instance = new CLI(readyPromise, options)
  }

  public static getInstance(): CLI {
    if (!CLI.instance) {
      throw new Error('CLI must be initialized before getting an instance')
    }
    return CLI.instance
  }

  private setupSignalHandlers() {
    process.on('exit', () => {
      Spinner.get().restoreCursor()
      // Kill the persistent child process first
      if (persistentProcess && persistentProcess.childProcess) {
        persistentProcess.childProcess.kill()
      }
      sendKillSignalToAllBackgroundProcesses()
      const isHomeDir = getProjectRoot() === os.homedir()
      if (!isHomeDir && !this.printMode) {
        console.log(green('Codebuff out!'))
      }
      if (process.env.NEXT_PUBLIC_CB_ENVIRONMENT === 'dev') {
        logger.info(
          '[dev] active handles on close',
          (process as any)._getActiveHandles()
        )
      }
    })
    for (const signal of ['SIGTERM', 'SIGHUP']) {
      process.on(signal, async () => {
        process.removeAllListeners('unhandledRejection')
        process.removeAllListeners('uncaughtException')
        Spinner.get().restoreCursor()
        await killAllBackgroundProcesses()

        Client.getInstance().close()

        await flushAnalytics()
        process.exit(0)
      })
    }
    process.on('SIGTSTP', async () => {
      await this.handleExit()
    })
    // Doesn't catch SIGKILL (e.g. `kill -9`)
  }

  private _loadHistory(): string[] {
    try {
      if (fs.existsSync(PROMPT_HISTORY_PATH)) {
        const content = fs.readFileSync(PROMPT_HISTORY_PATH, 'utf8')
        const history = JSON.parse(content) as string[]
        // Filter out empty lines and reverse for readline
        return history.filter((line) => line.trim()).reverse()
      }
    } catch (error) {
      console.error('Error loading prompt history:', error)
      logger.error(
        {
          errorMessage: error instanceof Error ? error.message : String(error),
          errorStack: error instanceof Error ? error.stack : undefined,
        },
        'Error loading prompt history'
      )
      // If file doesn't exist or is invalid JSON, create empty history file
      fs.writeFileSync(PROMPT_HISTORY_PATH, '[]')
    }
    return []
  }

  private _appendToHistory(line: string) {
    try {
      let history: string[] = []
      if (fs.existsSync(PROMPT_HISTORY_PATH)) {
        const content = fs.readFileSync(PROMPT_HISTORY_PATH, 'utf8')
        history = JSON.parse(content)
      }
      const trimmedLine = line.trim()
      if (trimmedLine) {
        // Remove all previous occurrences of the line
        history = history.filter((h) => h !== trimmedLine)
        // Add the new line to the end
        history.push(trimmedLine)
        fs.writeFileSync(PROMPT_HISTORY_PATH, JSON.stringify(history, null, 2))
      }
    } catch (error) {
      console.error('Error appending to prompt history:', error)
      logger.error(
        {
          errorMessage: error instanceof Error ? error.message : String(error),
          errorStack: error instanceof Error ? error.stack : undefined,
        },
        'Error appending to prompt history'
      )
    }
  }

  private initReadlineInterface() {
    this.rl = readline.createInterface({
      input: process.stdin,
      output: process.stdout,
      historySize: 1000,
      terminal: true,
      completer: this.inputCompleter.bind(this),
    })

    // Load and populate history
    const history = this._loadHistory()
    ;(this.rl as any).history.push(...history)

    this.rl.on('line', (line) => this.handleLine(line))
    this.rl.on('SIGINT', async () => await this.handleSigint())
    this.rl.on('close', async () => {
      await this.handleExit()
    })

    process.stdin.on('keypress', (str, key) => this.handleKeyPress(str, key))
  }

  private inputCompleter(line: string): [string[], string] {
    const lastWord = line.split(' ').pop() || ''

    if (line.startsWith('/')) {
      const slashCommands = getSlashCommands()
      const currentInput = line.substring(1) // Text after '/'

      const matches = slashCommands
        .map((cmd) => cmd.baseCommand) // Get base command strings
        .filter((cmdName) => cmdName && cmdName.startsWith(currentInput))
        .map((cmdName) => `/${cmdName}`) // Add back the slash for display

      if (matches.length > 0) {
        return [matches, line] // Return all matches and the full line typed so far
      }
      return [[], line] // No slash command matches
    }

    // Handle @ prefix for agent name completion
    if (lastWord.startsWith('@')) {
      const searchTerm = lastWord.substring(1).toLowerCase() // Remove @ prefix

      // Get all agent names using functional API
      const localAgentInfo = getCachedLocalAgentInfo()
      const allAgentNames = [
        ...new Set(getAllAgents(localAgentInfo).map((agent) => agent.displayName)),
      ]

      // Filter agent names that match the search term
      const matchingAgents = allAgentNames.filter((name) =>
        name.toLowerCase().startsWith(searchTerm)
      )

      if (matchingAgents.length > 0) {
        // Return completions with @ prefix
        const completions = matchingAgents.map((name) => `@${name}`)
        return [completions, lastWord]
      }

      // If no agent matches, return empty completions for better UX
      // Users typing @ likely intend to mention an agent
      return [[], lastWord]
    }

    // Original file path completion logic (unchanged)
    const input = lastWord.startsWith('~')
      ? homedir() + lastWord.slice(1)
      : lastWord

    const directorySuffix = process.platform === 'win32' ? '\\' : '/'

    const dir = input.endsWith(directorySuffix)
      ? input.slice(0, input.length - 1)
      : dirname(input)
    const partial = input.endsWith(directorySuffix) ? '' : basename(input)

    let baseDir = isAbsolute(dir) ? dir : path.join(getWorkingDirectory(), dir)

    try {
      const files = readdirSync(baseDir)
      const fsMatches = files
        .filter((file) => file.startsWith(partial))
        .map(
          (file) =>
            file + (isDir(path.join(baseDir, file)) ? directorySuffix : '')
        )
      return [fsMatches, partial]
    } catch {
      return [[], line]
    }
  }

  private getAllFilePaths(nodes: any[], basePath: string = ''): string[] {
    return nodes.flatMap((node) => {
      if (node.type === 'file') {
        return [path.join(basePath, node.name)]
      }
      return this.getAllFilePaths(
        node.children || [],
        path.join(basePath, node.name)
      )
    })
  }

  private displayAgentMenu() {
    // Get all agents using functional API
    const localAgentInfo = getCachedLocalAgentInfo()
    const allAgents = getAllAgents(localAgentInfo)

    // Deduplicate agents by name
    const uniqueAgentNames = [
      ...new Map(allAgents.map((agent) => [agent.displayName, agent])).values(),
    ]

    const maxNameLength = Math.max(
      ...uniqueAgentNames.map((agent) => agent.displayName.length)
    )

    const agentLines = uniqueAgentNames.map((agent) => {
      const padding = '.'.repeat(maxNameLength - agent.displayName.length + 3)
      const description = agent.purpose || 'Custom user-defined agent'
      return `${cyan(`@${agent.displayName}`)} ${padding} ${description}`
    })

    const tip = gray(
      'Tip: Type "@" followed by an agent name to request a specific agent, e.g., @reid find relevant files'
    )

    console.log(`\n\n${agentLines.join('\n')}\n${tip}\n`)
  }

  private getModeIndicator(): string {
    const costModeIndicator =
      this.costMode !== 'normal' ? ` (${this.costMode})` : ''
    return costModeIndicator
  }

  private setPrompt() {
    const projectRoot = getProjectRoot()
    const cwd = getWorkingDirectory()
    const projectDirName = parse(projectRoot).base
    const ps1Dir =
      projectDirName +
      (cwd === projectRoot
        ? ''
        : (os.platform() === 'win32' ? '\\' : '/') +
          path.relative(projectRoot, cwd))

    const modeIndicator = this.getModeIndicator()

    this.rl.setPrompt(green(`${ps1Dir}${modeIndicator} > `))
  }

  public async resetAgent(
    agent: string,
    initialParams?: Record<string, any>,
    userPrompt?: string
  ) {
    const client = Client.getInstance()

    // Reset context first
    await client.resetContext()

    // Set new agent and params
    this.agent = agent
    this.initialParams = initialParams

    // Get agent display name for user feedback
    const localAgentInfo = await getLocalAgentInfo()
    const agentDisplayName = getAgentDisplayName(agent, localAgentInfo)

    // Tell user who they're working with now
    Spinner.get().stop()
    console.log(green(`\n🤖 Now talking with: ${bold(agentDisplayName)}`))

    // If a user prompt is provided, send it immediately
    if (userPrompt) {
      const { responsePromise } = await client.sendUserInput(userPrompt)
      await responsePromise
    }
  }

  /**
   * Prompts the user with a clean prompt state
   */
  public freshPrompt(userInput: string = '') {
    const client = Client.getInstance()
    Spinner.get().stop()
    this.isReceivingResponse = false
    if (!ASYNC_AGENTS_ENABLED) {
      client.cancelCurrentInput()
    }

    if (this.shouldReconnectWhenIdle) {
      client.reconnect()
      this.shouldReconnectWhenIdle = false
    }

    readline.cursorTo(process.stdout, 0)
    const rlAny = this.rl as any

    // Check for pending auto-topup message before showing prompt
    if (client.pendingTopUpMessageAmount > 0) {
      console.log(
        '\n\n' +
          green(
            `Auto top-up successful! ${client.pendingTopUpMessageAmount.toLocaleString()} credits added.`
          ) +
          '\n'
      )
      client.pendingTopUpMessageAmount = 0
    }

    // clear line first
    rlAny.line = ''
    this.pastedContent = ''
    this.setPrompt()

    // then prompt
    this.rl.prompt()

    disableSquashNewlines()

    if (!userInput) {
      return
    }

    // then rewrite new prompt
    this.rl.write(' '.repeat(userInput.length)) // hacky way to move cursor
    rlAny.line = userInput
    rlAny._refreshLine()
  }

  public async printInitialPrompt({
    initialInput,
    runInitFlow,
  }: {
    initialInput?: string
    runInitFlow?: boolean
  }) {
    const client = Client.getInstance()

    // In print mode, skip greeting and interactive setup
    if (this.printMode) {
      if (!client.user) {
        printModeLog({
          type: 'error',
          message:
            'Print mode requires authentication. Please run "codebuff login" first.',
        })
        process.exit(1)
      }
    } else {
      // Normal interactive mode
      if (client.user) {
        displayGreeting(this.costMode, client.user.name)
      } else {
        console.log(
          `Welcome to Codebuff! Give us a sec to get your account set up...`
        )
        await client.login()
        return
      }
      this.freshPrompt()
    }

    if (runInitFlow) {
      process.stdout.write('init\n')
      await this.handleUserInput('init')
    }
    if (initialInput) {
      process.stdout.write(initialInput + '\n')
      await this.handleUserInput(initialInput)
    }
  }

  private async handleLine(line: string) {
    this.detectPasting()
    if (this.isPasting) {
      this.pastedContent += line + '\n'
    } else if (!this.isReceivingResponse) {
      const input = (this.pastedContent + line).trim()
      this.pastedContent = ''
      await this.handleUserInput(input)
      this._appendToHistory(input)
    }
  }

  private async handleUserInput(userInput: string) {
    enableSquashNewlines()
    this.rl.setPrompt('')
    if (!userInput) {
      this.freshPrompt()
      return
    }
    userInput = userInput.trim()

    // Record input for frustration detection before processing
    const cleanedInput = this.cleanCommandInput(userInput)
    rageDetectors.repeatInputDetector.recordEvent(
      cleanedInput.toLowerCase().trim()
    )

    const processedResult = await withHangDetection(userInput, () =>
      this.processCommand(userInput)
    )

    if (processedResult === null) {
      // Command was fully handled by processCommand
      return
    }

    // processedResult is the string to be forwarded as a prompt
    await this.forwardUserInput(processedResult)
  }

  /**
   * Cleans command input by removing leading slash while preserving special command syntax
   * @param input The raw user input
   * @returns The cleaned command string
   */
  private cleanCommandInput(input: string): string {
    return input.startsWith('/') ? input.substring(1) : input
  }

  /**
   * Checks if a command is a known slash command
   * @param command The command to check (without leading slash)
   */
  private isKnownSlashCommand(command: string): boolean {
    return getSlashCommands().some((cmd) => cmd.baseCommand === command)
  }

  /**
   * Handles an unknown slash command by displaying an error message
   * @param command The unknown command that was entered
   */
  private handleUnknownCommand(command: string) {
    console.log(
      yellow(`Unknown slash command: ${command}`) +
        `\nType / to see available commands`
    )
    this.freshPrompt()
  }

  private async processCommand(userInput: string): Promise<string | null> {
    const cleanInput = this.cleanCommandInput(userInput)
    const hasSlash = userInput.startsWith('/')

    // Early check: if command requires slash but no slash provided, forward to backend
    const commandInfo = interactiveCommandDetails.find(
      (cmd) =>
        cmd.baseCommand === cleanInput || cmd.aliases?.includes(cleanInput)
    )
    if (commandInfo?.requireSlash === true && !hasSlash) {
      return userInput
    }

    // Handle cost mode commands with optional message: /lite, /lite message, /normal, /normal message, etc.
    const costModeMatch = userInput.match(
      /^\/?(lite|normal|max|experimental|ask)(?:\s+(.*))?$/i
    )
    if (costModeMatch) {
      const mode = costModeMatch[1].toLowerCase() as CostMode
      const message = costModeMatch[2]?.trim() || ''
      const hasSlash = userInput.startsWith('/')

      // Check if this command requires a slash for local processing
      const commandInfo = interactiveCommandDetails.find(
        (cmd) => cmd.baseCommand === mode
      )
      const requiresSlash = commandInfo?.requireSlash ?? false

      // If command requires slash but no slash provided, forward to backend
      if (requiresSlash && !hasSlash) {
        return userInput // Forward to backend
      }

      // Track the cost mode command usage
      trackEvent(AnalyticsEvent.SLASH_COMMAND_USED, {
        userId: Client.getInstance().user?.id || 'unknown',
        command: mode,
      })

      this.costMode = mode
      Client.getInstance().setCostMode(mode)

      if (mode === 'lite') {
        console.log(yellow('✨ Switched to lite mode (faster, cheaper)'))
      } else if (mode === 'normal') {
        console.log(green('⚖️ Switched to normal mode (balanced)'))
      } else if (mode === 'max') {
        console.log(
          blueBright('⚡ Switched to max mode (slower, more thorough)')
        )
        console.log(
          blueBright('New Jul 2: Even more powerful (though more expensive)')
        )
      } else if (mode === 'experimental') {
        console.log(magenta('🧪 Switched to experimental mode (cutting-edge)'))
      } else if (mode === 'ask') {
        console.log(
          cyan(
            '💬 Switched to ask mode (questions & planning only, no code changes)'
          )
        )
        console.log(
          gray(
            'Tip: Use /export to save conversation summary to a file after fleshing out a plan'
          )
        )
      }

      if (!message) {
        this.freshPrompt()
        return null // Fully handled, no message to forward
      }

      // Return the message part to be processed as user input
      return message
    }

    // Handle empty slash command
    if (userInput === '/') {
      return userInput // Let it be processed as a prompt
    }

    // Track slash command usage if it starts with '/'
    if (userInput.startsWith('/') && !userInput.startsWith('/!')) {
      const commandBase = cleanInput.split(' ')[0]
      if (!this.isKnownSlashCommand(commandBase)) {
        trackEvent(AnalyticsEvent.INVALID_COMMAND, {
          userId: Client.getInstance().user?.id || 'unknown',
          command: cleanInput,
        })
        this.handleUnknownCommand(userInput)
        return null
      }
      // Track successful slash command usage
      trackEvent(AnalyticsEvent.SLASH_COMMAND_USED, {
        userId: Client.getInstance().user?.id || 'unknown',
        command: commandBase,
      })
    }

    if (cleanInput === 'help' || cleanInput === 'h') {
      displayMenu()
      this.freshPrompt()
      return null
    }
    if (cleanInput === 'login' || cleanInput === 'signin') {
      await Client.getInstance().login()
      checkpointManager.clearCheckpoints()
      return null
    }
    if (cleanInput === 'logout' || cleanInput === 'signout') {
      await Client.getInstance().logout()
      this.freshPrompt()
      return null
    }
    if (cleanInput.startsWith('ref-')) {
      // Referral codes can be entered with or without a leading slash.
      // Pass the cleaned input (without slash) to the handler.
      await Client.getInstance().handleReferralCode(cleanInput.trim())
      return null
    }

    // Detect potential API key input first
    // API keys are not slash commands, so use userInput
    const detectionResult = detectApiKey(userInput)
    if (detectionResult.status !== 'not_found') {
      await handleApiKeyInput(
        Client.getInstance(),
        detectionResult,
        this.readyPromise,
        this.freshPrompt.bind(this)
      )
      return null
    }

    if (cleanInput === 'usage' || cleanInput === 'credits') {
      await Client.getInstance().getUsage()
      return null
    }
    if (cleanInput === 'quit' || cleanInput === 'exit' || cleanInput === 'q') {
      await this.handleExit()
      return null
    }
    if (cleanInput === 'reset') {
      await this.readyPromise
      const client = Client.getInstance()
      await client.resetContext()
      const projectRoot = getProjectRoot()
      clearScreen()

      // from index.ts
      await killAllBackgroundProcesses()
      const processStartPromise = logAndHandleStartup()
      const initFileContextPromise = initProjectFileContextWithWorker(
        projectRoot,
        true
      )

      this.readyPromise = Promise.all([
        initFileContextPromise,
        processStartPromise,
      ])

      displayGreeting(this.costMode, client.user?.name ?? null)
      this.freshPrompt()
      return null
    }
    if (['diff', 'doff', 'dif', 'iff', 'd'].includes(cleanInput)) {
      handleDiff()
      this.freshPrompt()
      return null
    }
    if (
      cleanInput === 'uuddlrlrba' ||
      cleanInput === 'konami' ||
      cleanInput === 'codebuffy'
    ) {
      showEasterEgg(this.freshPrompt.bind(this))
      return null
    }

    // Handle subagent command
    if (cleanInput.startsWith('subagent ')) {
      const agentId = cleanInput.substring('subagent '.length).trim()

      if (!agentId) {
        console.log(
          yellow('Please provide a subagent ID. Usage: subagent <agent-id>')
        )
        const recentSubagents = getRecentSubagents(10)
        displaySubagentList(recentSubagents)
        if (recentSubagents.length === 0) {
          // Give control back to user when no subagents exist
          this.freshPrompt()
        } else {
          // Pre-fill the prompt with '/subagent ' for easy completion
          this.freshPrompt('/subagent ')
        }
        return null
      }

      if (isInSubagentBufferMode()) {
        console.log(
          yellow('Already in subagent buffer mode! Press ESC to exit.')
        )
        this.freshPrompt()
        return null
      }

      enterSubagentBuffer(this.rl, agentId, () => {
        // Callback when exiting subagent buffer
        console.log(green('\nExited subagent buffer mode!'))
        this.freshPrompt()
      })
      return null
    }

    // Handle bare 'subagent' command (without space) - show subagent list
    if (cleanInput === 'subagent') {
      if (isInSubagentListMode()) {
        console.log(yellow('Already in subagent list mode! Press ESC to exit.'))
        this.freshPrompt()
        return null
      }

      // Reset selection to last item when entering from main screen
      resetSubagentSelectionToLast()
      enterSubagentListBuffer(this.rl, () => {
        this.freshPrompt()
      })
      return null
    }

    // Handle 'agents' command - show agent management interface
    if (cleanInput === 'agents') {
      if (isInAgentsMode()) {
        console.log(yellow('Already in agents mode! Press ESC to exit.'))
        this.freshPrompt()
        return null
      }

      await enterAgentsBuffer(this.rl, () => {
        this.freshPrompt()
      })
      return null
    }

    // Checkpoint commands
    if (isCheckpointCommand(cleanInput)) {
      trackEvent(AnalyticsEvent.CHECKPOINT_COMMAND_USED, {
        command: cleanInput, // Log the cleaned command
      })
      const client = Client.getInstance()
      if (isCheckpointCommand(cleanInput, 'undo')) {
        await saveCheckpoint(userInput, client, this.readyPromise)
        const toRestore = await handleUndo(client, this.rl)
        this.freshPrompt(toRestore)
        return null
      }
      if (isCheckpointCommand(cleanInput, 'redo')) {
        await saveCheckpoint(userInput, client, this.readyPromise)
        const toRestore = await handleRedo(client, this.rl)
        this.freshPrompt(toRestore)
        return null
      }
      if (isCheckpointCommand(cleanInput, 'list')) {
        await saveCheckpoint(userInput, client, this.readyPromise)
        await listCheckpoints()
        this.freshPrompt()
        return null
      }
      // Reset selection to last item when entering from main screen
      resetSubagentSelectionToLast()
      const restoreMatch = isCheckpointCommand(cleanInput, 'restore')
      if (restoreMatch) {
        const id = parseInt((restoreMatch as RegExpMatchArray)[1], 10)
        await saveCheckpoint(userInput, client, this.readyPromise)
        const toRestore = await handleRestoreCheckpoint(id, client, this.rl)
        this.freshPrompt(toRestore)
        return null
      }
      if (isCheckpointCommand(cleanInput, 'clear')) {
        handleClearCheckpoints()
        this.freshPrompt()
        return null
      }
      if (isCheckpointCommand(cleanInput, 'save')) {
        await saveCheckpoint(userInput, client, this.readyPromise, true)
        displayCheckpointMenu()
        this.freshPrompt()
        return null
      }
      // Default checkpoint action (if just "checkpoint" or "/checkpoint" is typed)
      displayCheckpointMenu()
      this.freshPrompt()
      return null
    }

    if (cleanInput === 'init') {
      handleInitializationFlowLocally()
      // Set the initialization flag so the client knows to handle completion
      Client.getInstance().isInitializing = true
      // Forward user input to the backend for knowledge file creation and config population
      return userInput
    }

    if (cleanInput === 'export') {
      console.log(yellow('Exporting conversation to a file...'))
      // Forward to backend like init command
      return userInput // Let it fall through to forwardUserInput
    }

    if (cleanInput === 'compact') {
      console.log(yellow('Compacting conversation...'))
      // Forward to backend
      return userInput
    }

    // If no command was matched, return the original userInput to be processed as a prompt
    return userInput
  }

  private async forwardUserInput(promptContent: string) {
    const cleanedInput = this.cleanCommandInput(promptContent)
    const client = Client.getInstance()

    await saveCheckpoint(cleanedInput, client, this.readyPromise)

    Spinner.get().start('Thinking...')

    this.isReceivingResponse = true

    DiffManager.startUserInput()

    const { responsePromise, stopResponse } =
      await client.sendUserInput(cleanedInput)

    this.stopResponse = stopResponse
    await responsePromise
    this.stopResponse = null

    this.isReceivingResponse = false

    Spinner.get().stop()

    // In print mode, exit after first response completes
    if (this.printMode) {
      await this.handleExit()
      return
    }

    this.freshPrompt()
  }

  private reconnectWhenNextIdle() {
    if (!this.isReceivingResponse) {
      Client.getInstance().reconnect()
    } else {
      this.shouldReconnectWhenIdle = true
    }
  }

  private onWebSocketError() {
    if (printModeIsEnabled()) {
      printModeLog({
        type: 'error',
        message: 'Could not connect to server.',
      })
      process.exit(1)
    }
    rageDetectors.exitAfterErrorDetector.start()

    Spinner.get().stop()
    this.isReceivingResponse = false
    if (this.stopResponse) {
      this.stopResponse()
      this.stopResponse = null
    }
    console.error('\n' + yellow('Could not connect. Retrying...'))
    logger.error(
      {
        errorMessage: 'Could not connect. Retrying...',
      },
      'WebSocket connection error'
    )

    // Start hang detection for persistent connection issues
    rageDetectors.webSocketHangDetector.start({
      connectionIssue: 'websocket_persistent_failure',
      url: websocketUrl,
      getWebsocketState: () => Client.getInstance().webSocket.state,
    })
  }

  private onWebSocketReconnect() {
    // Stop hang detection on successful reconnection
    rageDetectors.webSocketHangDetector.stop()

    console.log('\n' + green('Reconnected!'))
    this.freshPrompt()
  }

  private handleKeyPress(str: string, key: any) {
    this.detectPasting()
    rageDetectors.keyMashingDetector.recordEvent({ str, key })

    if (key.name === 'escape') {
      this.handleEscKey()
    }

    if (str === '/') {
      const currentLine = this.pastedContent + (this.rl as any).line
      // Only track and show menu if '/' is the first character typed
      if (currentLine === '/') {
        trackEvent(AnalyticsEvent.SLASH_MENU_ACTIVATED, {
          userId: Client.getInstance().user?.id || 'unknown',
        })
        displaySlashCommandHelperMenu()
        // Call freshPrompt and pre-fill the line with the slash
        // so the user can continue typing their command.
        this.freshPrompt('/')
      }
    }

    if (str === '@' && !this.isPasting) {
      const currentLine = this.pastedContent + (this.rl as any).line
      // Only show agent menu if '@' is the first character or after a space
      const isAtStart = currentLine === '@'
      const isAfterSpace = currentLine.endsWith(' @')

      if (isAtStart || isAfterSpace) {
        // Add a small delay to allow paste detection to work
        setTimeout(() => {
          // Check again if we're still not pasting after the delay
          if (!this.isPasting) {
            this.displayAgentMenu()
            // Re-read the current line from readline to avoid stale data
            const updatedLine = this.pastedContent + (this.rl as any).line
            // Call freshPrompt and pre-fill the line with the @
            this.freshPrompt(updatedLine)
          }
        }, AGENT_MENU_DELAY_MS) // Delay calculated from paste detection timing
      }
    }

    if (
      !this.isPasting &&
      str === ' ' &&
      '_refreshLine' in this.rl &&
      'line' in this.rl &&
      'cursor' in this.rl
    ) {
      const rlAny = this.rl as any
      const { cursor, line } = rlAny
      const prevTwoChars = cursor > 1 ? line.slice(cursor - 2, cursor) : ''
      if (prevTwoChars === '  ') {
        rlAny.line = line.slice(0, cursor - 2) + '\n\n' + line.slice(cursor)
        rlAny._refreshLine()
      }
    }
    this.detectPasting()
  }

  private async handleSigint() {
    if (isCommandRunning()) {
      await resetShell(getProjectRoot())
    }

    if (printModeIsEnabled()) {
      await this.handleExit()
    }

    if (this.isReceivingResponse) {
      this.handleStopResponse()
    } else {
      const now = Date.now()
      if (now - this.lastSigintTime < 5000 && !this.rl.line) {
        await this.handleExit()
      } else {
        this.lastSigintTime = now
        console.log('\nPress Ctrl-C again to exit')
        this.freshPrompt()
      }
    }
  }

  private handleEscKey() {
    if (this.isReceivingResponse) {
      this.handleStopResponse()
    }
  }

  private handleStopResponse() {
    Spinner.get().stop()
    console.log(yellow('\n[Response stopped by user]'))
    this.isReceivingResponse = false
    Client.getInstance().cancelCurrentInput()
    if (this.stopResponse) {
      this.stopResponse()
    }
  }

  private async handleExit() {
    enableSquashNewlines()
    // Start exit time detector
    rageDetectors.exitTimeDetector.start()

    // Call end() on the exit detector to check if user is exiting quickly after an error
    rageDetectors.exitAfterErrorDetector.end()

    cleanupSubagentBuffer()
    cleanupSubagentListBuffer()
    cleanupAgentsBuffer()
    cleanupMiniChat()

    Spinner.get().restoreCursor()
    process.removeAllListeners('unhandledRejection')
    process.removeAllListeners('uncaughtException')
    console.log('\n')

    // Kill the persistent PTY process first
    killAndResetPersistentProcess()

    await killAllBackgroundProcesses()

    const client = Client.getInstance()
    client.close() // Close WebSocket

    // Check for organization coverage first
    const coverage = await client.checkRepositoryCoverage()

    // Calculate session usage and total for display
    const totalCreditsUsedThisSession = Object.values(client.creditsByPromptId)
      .flat()
      .reduce((sum, credits) => sum + credits, 0)

    if (printModeIsEnabled()) {
      const finishObj: PrintModeFinish = {
        type: 'finish',
        totalCost: totalCreditsUsedThisSession,
      }
      const agentId = CLI.getInstance().agent
      if (agentId) {
        finishObj.agentId = agentId
      }
      printModeLog(finishObj)
    }
    let exitUsageMessage = `${pluralize(totalCreditsUsedThisSession, 'credit')} used this session`
    if (client.usageData.remainingBalance !== null) {
      exitUsageMessage += `, ${client.usageData.remainingBalance.toLocaleString()} credits left.`
    } else {
      exitUsageMessage += '.'
    }
    console.log(exitUsageMessage)

    if (coverage.isCovered && coverage.organizationName) {
      // When covered by an organization, show organization information
      console.log(
        green(
          `Your usage in this repository was covered by the ${bold(coverage.organizationName)} organization.`
        )
      )
    } else {
      // Only show personal credit renewal when not covered by an organization
      if (client.usageData.next_quota_reset) {
        const daysUntilReset = Math.ceil(
          (new Date(client.usageData.next_quota_reset).getTime() - Date.now()) /
            (1000 * 60 * 60 * 24)
        )
        console.log(
          `Your free credits will reset in ${pluralize(daysUntilReset, 'day')}.`
        )
      }
    }

    // End exit time detector right before process.exit
    rageDetectors.exitTimeDetector.end()

    await flushAnalytics()

    process.exit(0)
  }

  private detectPasting() {
    const currentTime = Date.now()
    const timeDiff = currentTime - this.lastInputTime
    if (timeDiff < PASTE_THRESHOLD_MS) {
      this.consecutiveFastInputs++
      if (this.consecutiveFastInputs >= PASTE_MIN_COUNT) {
        this.isPasting = true
      }
    } else {
      this.consecutiveFastInputs = 0
      if (this.isPasting) {
        this.isPasting = false
      }
    }
    this.lastInputTime = currentTime
  }
}<|MERGE_RESOLUTION|>--- conflicted
+++ resolved
@@ -107,7 +107,6 @@
   {}
 
 /**
-<<<<<<< HEAD
  * Get local agent names using the proper agent loading logic
  * @returns Record of agent type to agent info
  */
@@ -126,53 +125,9 @@
     return agentInfo
   } catch (error) {
     return cachedLocalAgentInfo // Return cached version on error
-=======
- * Get local agent names from the .agents directory and all subdirectories
- * @returns Record of agent type to agent name
- */
-function getLocalAgentNames(): Record<string, string> {
-  const agentsDir = path.join(getProjectRoot(), '.agents')
-
-  if (!fs.existsSync(agentsDir)) {
-    return {}
-  }
-
-  const agentNames: Record<string, string> = {}
-
-  function scanDirectory(dir: string): void {
-    try {
-      const entries = fs.readdirSync(dir, { withFileTypes: true })
-
-      for (const entry of entries) {
-        const fullPath = path.join(dir, entry.name)
-
-        if (entry.isDirectory()) {
-          // Recursively scan subdirectories
-          scanDirectory(fullPath)
-        } else if (
-          entry.isFile() &&
-          entry.name.endsWith('.ts') &&
-          !entry.name.endsWith('.d.ts')
-        ) {
-          // Handle TypeScript agent files
-          const relativePath = path.relative(agentsDir, fullPath)
-          const agentType = relativePath
-            .replace(/\.ts$/, '')
-            .replace(/[/\\]/g, '-')
-
-          // For .ts files, use the filename as the display name
-          // The actual agent loading will be handled by loadLocalAgents
-          agentNames[agentType] = agentType
-        }
-      }
-    } catch (error) {
-      // Ignore errors reading directories
-    }
->>>>>>> 4e9927cf
   }
 }
 
-<<<<<<< HEAD
 /**
  * Get cached local agent info synchronously
  */
@@ -181,10 +136,6 @@
   { displayName: string; purpose?: string }
 > {
   return cachedLocalAgentInfo
-=======
-  scanDirectory(agentsDir)
-  return agentNames
->>>>>>> 4e9927cf
 }
 
 const PROMPT_HISTORY_PATH = path.join(CONFIG_DIR, 'prompt_history.json')
