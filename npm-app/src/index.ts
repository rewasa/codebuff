--- conflicted
+++ resolved
@@ -6,45 +6,20 @@
 import { type CostMode } from '@codebuff/common/constants'
 import { AnalyticsEvent } from '@codebuff/common/constants/analytics-events'
 import { Command, Option } from 'commander'
-<<<<<<< HEAD
 import { red } from 'picocolors'
 import { CodebuffClient, type AgentDefinition } from '@codebuff/sdk'
-=======
-import { red, yellow, green, bold } from 'picocolors'
->>>>>>> 9f8cb6c0
 
 import { cliArguments, cliOptions } from './cli-definitions'
 import { handlePublish } from './cli-handlers/publish'
 import { npmAppVersion, backendUrl } from './config'
 import { createTemplateProject } from './create-template-project'
 import { printModeLog, setPrintMode } from './display/print-mode'
-<<<<<<< HEAD
 import { initializeProjectRootAndWorkingDir } from './project-files'
 import { recreateShell, runTerminalCommand } from './terminal/run-command'
 import { trackEvent } from './utils/analytics'
 import { logger } from './utils/logger'
 
 import type { CliOptions } from './types'
-=======
-import { enableSquashNewlines } from './display/squash-newlines'
-import { loadCodebuffConfig } from './json-config/parser'
-import {
-  getProjectRoot,
-  getWorkingDirectory,
-  initializeProjectRootAndWorkingDir,
-  initProjectFileContextWithWorker,
-} from './project-files'
-import { rageDetectors } from './rage-detectors'
-import { logAndHandleStartup } from './startup-process-handler'
-import { recreateShell } from './terminal/run-command'
-import { validateAgentDefinitionsIfAuthenticated } from './utils/agent-validation'
-import { initAnalytics, trackEvent } from './utils/analytics'
-import { logger } from './utils/logger'
-
-import type { CliOptions } from './types'
-
-
->>>>>>> 9f8cb6c0
 
 async function codebuff({
   initialInput,
@@ -58,7 +33,6 @@
   cwd,
   trace,
 }: CliOptions) {
-<<<<<<< HEAD
   await recreateShell(cwd ?? process.cwd())
 
   const apiKey = JSON.parse(
@@ -93,38 +67,6 @@
 
   console.log('client created')
   console.log('starting run')
-=======
-  enableSquashNewlines()
-  const workingDir = getWorkingDirectory()
-  const projectRoot = getProjectRoot()
-  await recreateShell(workingDir)
-
-  // Kill all processes we failed to kill before
-  const processCleanupPromise = logAndHandleStartup()
-
-  initAnalytics()
-  rageDetectors.startupTimeDetector.start()
-
-  const initFileContextPromise = initProjectFileContextWithWorker(projectRoot)
-
-  // Load agents and validate definitions
-  const loadAndValidatePromise: Promise<void> = loadLocalAgents({
-    verbose: true,
-  }).then((agents) => {
-    validateAgentDefinitionsIfAuthenticated(Object.values(agents))
-
-    const codebuffConfig = loadCodebuffConfig()
-    if (!agent) {
-      displayLoadedAgents(codebuffConfig)
-    }
-  })
-
-  const readyPromise = Promise.all([
-    initFileContextPromise,
-    processCleanupPromise,
-    loadAndValidatePromise,
-  ])
->>>>>>> 9f8cb6c0
 
   const agentDefinition: AgentDefinition = {
     id: 'my-awesome-agent',
@@ -149,7 +91,6 @@
     ],
   })
 
-<<<<<<< HEAD
   console.log('run1 complete')
 
   const run2 = await client.run({
@@ -161,10 +102,6 @@
     },
   })
   console.log('run2 complete')
-=======
-  const cli = CLI.getInstance()
-  await cli.printInitialPrompt({ initialInput, runInitFlow })
->>>>>>> 9f8cb6c0
 
   process.exit(0)
 }
