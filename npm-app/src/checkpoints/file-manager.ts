--- conflicted
+++ resolved
@@ -199,22 +199,6 @@
   } finally {
     restoreSubmodules({ projectDir })
   }
-<<<<<<< HEAD
-
-  const { statusMatrix } = await getIsomorphicGit()
-  for (const [, , workdirStatus, stageStatus] of await statusMatrix({
-    fs,
-    dir: projectDir,
-    gitdir: bareRepoPath,
-    filepaths: relativeFilepaths,
-  })) {
-    if (workdirStatus !== stageStatus) {
-      return true
-    }
-  }
-  return false
-=======
->>>>>>> deb3d970
 }
 
 /**
