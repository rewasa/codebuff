import { spawn } from 'child_process'
import * as path from 'path'

<<<<<<< HEAD
import { FileChangeSchema } from '@codebuff/common/actions'
import {
  BrowserActionSchema,
  BrowserResponse,
} from '@codebuff/common/browser-actions'
import { RawToolCall } from '@codebuff/common/types/tools'
import { applyChanges } from '@codebuff/common/util/changes'
import { truncateStringWithMessage } from '@codebuff/common/util/string'
=======
import { rgPath } from '@vscode/ripgrep'
import { FileChangeSchema } from 'common/actions'
import { BrowserActionSchema, BrowserResponse } from 'common/browser-actions'
import { applyChanges } from 'common/util/changes'
import { truncateStringWithMessage } from 'common/util/string'
>>>>>>> deb3d970
import { cyan, green, red, yellow } from 'picocolors'
import { rgPath } from '@vscode/ripgrep'
import { logger } from './utils/logger'

import { ToolCall } from 'common/types/agent-state'
import { handleBrowserInstruction } from './browser-runner'
import { getProjectRoot } from './project-files'
import { runTerminalCommand } from './terminal/base'
import { Spinner } from './utils/spinner'
import { scrapeWebPage } from './web-scraper'

export type ToolHandler<T extends Record<string, any>> = (
  parameters: T,
  id: string
) => Promise<string | BrowserResponse>

export const handleUpdateFile: ToolHandler<{
  tool: 'write_file' | 'str_replace' | 'create_plan'
  path: string
  content: string
  type: 'patch' | 'file'
}> = async (parameters, _id) => {
  const projectPath = getProjectRoot()
  const fileChange = FileChangeSchema.parse(parameters)
  const lines = fileChange.content.split('\n')
  const { created, modified, ignored, invalid } = applyChanges(projectPath, [
    fileChange,
  ])
  let result: string[] = []

  for (const file of created) {
    const counts = `(${green(`+${lines.length}`)})`
    result.push(
      `Created ${file} successfully. Changes made:\n${lines.join('\n')}`
    )
    console.log(green(`- Created ${file} ${counts}`))
  }
  for (const file of modified) {
    // Calculate added/deleted lines from the diff content
    let addedLines = 0
    let deletedLines = 0
    lines.forEach((line) => {
      if (line.startsWith('+')) {
        addedLines++
      } else if (line.startsWith('-')) {
        deletedLines++
      }
    })

    const counts = `(${green(`+${addedLines}`)}, ${red(`-${deletedLines}`)})`
    result.push(
      `Wrote to ${file} successfully. Changes made:\n${lines.join('\n')}`
    )
    console.log(green(`- Updated ${file} ${counts}`))
  }
  for (const file of ignored) {
    result.push(
      `Failed to write to ${file}; file is ignored by .gitignore or .codebuffignore`
    )
  }
  for (const file of invalid) {
    result.push(
      `Failed to write to ${file}; file path caused an error or file could not be written`
    )
  }
  return result.join('\n')
}

export const handleScrapeWebPage: ToolHandler<{ url: string }> = async (
  parameters
) => {
  const { url } = parameters
  const content = await scrapeWebPage(url)
  if (!content) {
    return `<web_scraping_error url="${url}">Failed to scrape the web page.</web_scraping_error>`
  }
  return `<web_scraped_content url="${url}">${content}</web_scraped_content>`
}

export const handleRunTerminalCommand = async (
  parameters: {
    command: string
    mode?: 'user' | 'assistant'
    process_type?: 'SYNC' | 'BACKGROUND'
    cwd?: string
    timeout_seconds?: string
  },
  id: string
): Promise<{ result: string; stdout: string }> => {
  const {
    command,
    mode = 'assistant',
    process_type = 'SYNC',
    cwd,
    timeout_seconds = '30',
  } = parameters
  let timeout_seconds_num: number
  try {
    timeout_seconds_num = parseInt(timeout_seconds)
  } catch (error) {
    logger.error(
      {
        errorMessage: error instanceof Error ? error.message : String(error),
        errorStack: error instanceof Error ? error.stack : undefined,
        timeout_seconds,
      },
      'Failed to parse timeout_seconds'
    )
    return {
      result: `Could not parse timeout_seconds: ${error instanceof Error ? error.message : error}`,
      stdout: '',
    }
  }

  return runTerminalCommand(
    id,
    command,
    mode,
    process_type.toUpperCase() as 'SYNC' | 'BACKGROUND',
    timeout_seconds_num,
    cwd
  )
}

export const handleCodeSearch: ToolHandler<{ pattern: string }> = async (
  parameters,
  _id
) => {
  const projectPath = getProjectRoot()

  return new Promise((resolve) => {
    let stdout = ''
    let stderr = ''

    const basename = path.basename(projectPath)
    const pattern = JSON.stringify(parameters.pattern)
    const command = `${path.resolve(rgPath)} ${pattern} .`
    console.log()
    console.log(green(`Searching ${basename} for ${pattern}:`))
    const childProcess = spawn(command, {
      cwd: projectPath,
      shell: true,
    })

    childProcess.stdout.on('data', (data) => {
      stdout += data.toString()
    })

    childProcess.stderr.on('data', (data) => {
      stderr += data.toString()
    })

    childProcess.on('close', (code) => {
      const lines = stdout.split('\n').filter((line) => line.trim())
      const maxResults = 3
      const previewResults = lines.slice(0, maxResults)
      if (previewResults.length > 0) {
        console.log(previewResults.join('\n'))
        if (lines.length > maxResults) {
          console.log('...')
        }
      }
      console.log(green(`Found ${lines.length} results`))

      const truncatedStdout = truncateStringWithMessage({
        str: stdout,
        maxLength: 10000,
      })
      const truncatedStderr = truncateStringWithMessage({
        str: stderr,
        maxLength: 1000,
      })
      resolve(
        formatResult(
          truncatedStdout,
          truncatedStderr,
          'Code search completed',
          code
        )
      )
    })

    childProcess.on('error', (error) => {
      resolve(
        `<terminal_command_error>Failed to execute ripgrep: ${error.message}</terminal_command_error>`
      )
    })
  })
}

function formatResult(
  stdout: string,
  stderr: string | undefined,
  status: string,
  exitCode: number | null
): string {
  let result = '<terminal_command_result>\n'
  result += `<stdout>${stdout}</stdout>\n`
  if (stderr !== undefined) {
    result += `<stderr>${stderr}</stderr>\n`
  }
  result += `<status>${status}</status>\n`
  if (exitCode !== null) {
    result += `<exit_code>${exitCode}</exit_code>\n`
  }
  result += '</terminal_command_result>'
  return result
}

<<<<<<< HEAD
export const handleKillTerminal: ToolHandler<{}> = async (parameters, _id) => {
  const { resetShell } = await import('./terminal/base.js')
  const { getProjectRoot } = await import('./project-files.js')

  resetShell(getProjectRoot())

  return 'Terminal killed and restarted successfully.'
}

export const handleSleep: ToolHandler<{ seconds: string }> = async (
  parameters,
  _id
) => {
  const { seconds } = parameters
  let secondsNum: number

  try {
    secondsNum = parseInt(seconds)
    if (secondsNum <= 0) {
      return 'Error: Sleep duration must be a positive number'
    }
  } catch (error) {
    return `Error: Could not parse seconds: ${error instanceof Error ? error.message : error}`
  }

  return new Promise((resolve) => {
    setTimeout(() => {
      resolve(`Slept for ${secondsNum} second${secondsNum === 1 ? '' : 's'}.`)
    }, secondsNum * 1000)
  })
}

=======
>>>>>>> deb3d970
export const toolHandlers: Record<string, ToolHandler<any>> = {
  write_file: handleUpdateFile,
  str_replace: handleUpdateFile,
  create_plan: handleUpdateFile,
  scrape_web_page: handleScrapeWebPage,
  run_terminal_command: ((parameters, id) =>
    handleRunTerminalCommand(parameters, id).then(
      (result) => result.result
    )) as ToolHandler<{
    command: string
    process_type: 'SYNC' | 'BACKGROUND'
  }>,
  code_search: handleCodeSearch,
  end_turn: async () => '',
  browser_logs: async (params, _id): Promise<string> => {
    Spinner.get().start('Using browser...')
    let response: BrowserResponse
    try {
      const action = BrowserActionSchema.parse(params)
      response = await handleBrowserInstruction(action)
    } catch (error) {
      const errorMessage =
        error instanceof Error ? error.message : String(error)
      console.log('Small hiccup, one sec...')
      logger.error(
        {
          errorMessage,
          errorStack: error instanceof Error ? error.stack : undefined,
          params,
        },
        'Browser action validation failed'
      )
      return JSON.stringify({
        success: false,
        error: `Browser action validation failed: ${errorMessage}`,
        logs: [
          {
            type: 'error',
            message: `Browser action validation failed: ${errorMessage}`,
            timestamp: Date.now(),
            source: 'tool',
          },
        ],
      })
    } finally {
      Spinner.get().stop()
    }

    // Log any browser errors
    if (!response.success && response.error) {
      console.error(red(`Browser action failed: ${response.error}`))
      logger.error(
        {
          errorMessage: response.error,
        },
        'Browser action failed'
      )
    }
    if (response.logs) {
      response.logs.forEach((log) => {
        if (log.source === 'tool') {
          switch (log.type) {
            case 'error':
              console.error(red(log.message))
              logger.error(
                {
                  errorMessage: log.message,
                },
                'Browser tool error'
              )
              break
            case 'warning':
              console.warn(yellow(log.message))
              break
            case 'info':
              console.info(cyan(log.message))
              break
            default:
              console.log(cyan(log.message))
          }
        }
      })
    }

    return JSON.stringify(response)
  },
}

export const handleToolCall = async (toolCall: ToolCall) => {
  const { toolName, args, toolCallId } = toolCall
  const handler = toolHandlers[toolName]
  if (!handler) {
    throw new Error(`No handler found for tool: ${toolName}`)
  }

  const content = await handler(args, toolCallId)

  if (typeof content !== 'string') {
    throw new Error(
      `Tool call ${toolName} not supported. It returned non-string content.`
    )
  }

  // TODO: Add support for screenshots.
  // const toolResultMessage: Message = {
  //   role: 'user',
  //   content: match(content)
  //     .with({ screenshots: P.not(P.nullish) }, (response) => [
  //       ...(response.screenshots.pre ? [response.screenshots.pre] : []),
  //       {
  //         type: 'text' as const,
  //         text:
  //           JSON.stringify({
  //             ...response,
  //             screenshots: undefined,
  //           }),
  //       },
  //       response.screenshots.post,
  //     ])
  //     .with(P.string, (str) => str)
  //     .otherwise((val) => JSON.stringify(val)),
  // }

  return {
    toolName,
    toolCallId,
    result: content,
  }
}<|MERGE_RESOLUTION|>--- conflicted
+++ resolved
@@ -1,27 +1,15 @@
 import { spawn } from 'child_process'
 import * as path from 'path'
 
-<<<<<<< HEAD
+import { rgPath } from '@vscode/ripgrep'
 import { FileChangeSchema } from '@codebuff/common/actions'
-import {
-  BrowserActionSchema,
-  BrowserResponse,
-} from '@codebuff/common/browser-actions'
-import { RawToolCall } from '@codebuff/common/types/tools'
+import { BrowserActionSchema, BrowserResponse } from '@codebuff/common/browser-actions'
 import { applyChanges } from '@codebuff/common/util/changes'
 import { truncateStringWithMessage } from '@codebuff/common/util/string'
-=======
-import { rgPath } from '@vscode/ripgrep'
-import { FileChangeSchema } from 'common/actions'
-import { BrowserActionSchema, BrowserResponse } from 'common/browser-actions'
-import { applyChanges } from 'common/util/changes'
-import { truncateStringWithMessage } from 'common/util/string'
->>>>>>> deb3d970
 import { cyan, green, red, yellow } from 'picocolors'
-import { rgPath } from '@vscode/ripgrep'
 import { logger } from './utils/logger'
 
-import { ToolCall } from 'common/types/agent-state'
+import { ToolCall } from '@codebuff/common/types/agent-state'
 import { handleBrowserInstruction } from './browser-runner'
 import { getProjectRoot } from './project-files'
 import { runTerminalCommand } from './terminal/base'
@@ -226,41 +214,6 @@
   return result
 }
 
-<<<<<<< HEAD
-export const handleKillTerminal: ToolHandler<{}> = async (parameters, _id) => {
-  const { resetShell } = await import('./terminal/base.js')
-  const { getProjectRoot } = await import('./project-files.js')
-
-  resetShell(getProjectRoot())
-
-  return 'Terminal killed and restarted successfully.'
-}
-
-export const handleSleep: ToolHandler<{ seconds: string }> = async (
-  parameters,
-  _id
-) => {
-  const { seconds } = parameters
-  let secondsNum: number
-
-  try {
-    secondsNum = parseInt(seconds)
-    if (secondsNum <= 0) {
-      return 'Error: Sleep duration must be a positive number'
-    }
-  } catch (error) {
-    return `Error: Could not parse seconds: ${error instanceof Error ? error.message : error}`
-  }
-
-  return new Promise((resolve) => {
-    setTimeout(() => {
-      resolve(`Slept for ${secondsNum} second${secondsNum === 1 ? '' : 's'}.`)
-    }, secondsNum * 1000)
-  })
-}
-
-=======
->>>>>>> deb3d970
 export const toolHandlers: Record<string, ToolHandler<any>> = {
   write_file: handleUpdateFile,
   str_replace: handleUpdateFile,
