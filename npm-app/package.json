{
  "name": "@codebuff/npm-app",
  "version": "1.0.0",
  "private": true,
  "description": "cli for codebuff",
  "license": "MIT",
  "main": "dist/index.js",
  "types": "dist/index.d.ts",
  "type": "module",
  "exports": {
    "./*": {
      "bun": "./src/*.ts",
      "import": "./src/*.ts",
      "types": "./src/*.ts",
      "default": "./src/*.ts"
    }
  },
  "bin": {
    "codebuff": "dist/index.js"
  },
  "scripts": {
    "typecheck": "tsc --noEmit -p .",
    "build": "bun run scripts/build-binary.js codebuff $(node -p \"require('./release/package.json').version\")",
    "release": "bun run scripts/release.js",
    "start-bin": "bun run build && ./bin/codebuff",
    "start": "bun run src/index.ts --cwd ..",
    "format": "prettier --write \"**/*.{ts,tsx,json,md}\"",
    "postinstall": "bun scripts/patch-web-tree-sitter.ts"
  },
  "files": [
    "README.md"
  ],
  "engines": {
    "bun": ">=1.2.11"
  },
  "dependencies": {
    "@codebuff/code-map": "workspace:*",
    "@codebuff/common": "workspace:*",
<<<<<<< HEAD
    "@codebuff/sdk": "0.1.14",
    "@types/diff": "5.2.1",
=======
    "@types/diff": "8.0.0",
>>>>>>> 6929b7a3
    "@types/micromatch": "^4.0.9",
    "@vscode/ripgrep": "1.15.9",
    "ai": "5.0.0",
    "axios": "1.7.4",
    "commander": "^13.1.0",
    "diff": "8.0.2",
    "git-url-parse": "^16.1.0",
    "ignore": "7.0.3",
    "isomorphic-git": "^1.29.0",
    "lodash": "*",
    "micromatch": "^4.0.8",
    "nanoid": "5.0.7",
    "onetime": "5.1.2",
    "picocolors": "1.1.0",
    "pino": "9.4.0",
    "posthog-node": "4.17.2",
    "puppeteer-core": "^24.2.0",
    "string-width": "^7.2.0",
    "systeminformation": "5.23.4",
    "ts-pattern": "5.3.1",
    "wrap-ansi": "^9.0.0",
    "ws": "8.18.0",
    "zod": "3.25.67"
  }
}<|MERGE_RESOLUTION|>--- conflicted
+++ resolved
@@ -36,12 +36,8 @@
   "dependencies": {
     "@codebuff/code-map": "workspace:*",
     "@codebuff/common": "workspace:*",
-<<<<<<< HEAD
-    "@codebuff/sdk": "0.1.14",
+    "@codebuff/sdk": "0.1.20",
     "@types/diff": "5.2.1",
-=======
-    "@types/diff": "8.0.0",
->>>>>>> 6929b7a3
     "@types/micromatch": "^4.0.9",
     "@vscode/ripgrep": "1.15.9",
     "ai": "5.0.0",
