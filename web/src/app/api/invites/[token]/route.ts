--- conflicted
+++ resolved
@@ -1,17 +1,10 @@
 import { NextRequest, NextResponse } from 'next/server'
 import { getServerSession } from 'next-auth'
 import { authOptions } from '@/app/api/auth/[...nextauth]/auth-options'
-<<<<<<< HEAD
 import db from '@codebuff/common/db'
 import * as schema from '@codebuff/common/db/schema'
-import { eq, and, gt, isNull } from 'drizzle-orm'
-// import { sendOrganizationWelcomeEmail } from '@codebuff/integrations'
-=======
-import db from 'common/db'
-import * as schema from 'common/db/schema'
 import { eq, and, gt, isNull, sql } from 'drizzle-orm'
 import { updateStripeSubscriptionQuantity } from '@codebuff/billing'
->>>>>>> deb3d970
 import { logger } from '@/util/logger'
 
 interface RouteParams {
