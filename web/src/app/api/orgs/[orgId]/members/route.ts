import { NextRequest, NextResponse } from 'next/server'
import { getServerSession } from 'next-auth'
import { authOptions } from '@/app/api/auth/[...nextauth]/auth-options'
<<<<<<< HEAD
import db from '@codebuff/common/db'
import * as schema from '@codebuff/common/db/schema'
import { eq, and } from 'drizzle-orm'
import { InviteMemberRequest } from '@codebuff/common/types/organization'
=======
import db from 'common/db'
import * as schema from 'common/db/schema'
import { eq, and, sql } from 'drizzle-orm'
import { InviteMemberRequest } from 'common/types/organization'
import { updateStripeSubscriptionQuantity } from '@codebuff/billing'
import { logger } from '@/util/logger'
>>>>>>> deb3d970

interface RouteParams {
  params: { orgId: string }
}

export async function GET(
  request: NextRequest,
  { params }: RouteParams
) {
  try {
    const session = await getServerSession(authOptions)
    if (!session?.user?.id) {
      return NextResponse.json({ error: 'Unauthorized' }, { status: 401 })
    }

    const { orgId } = params

    // Check if user is a member of this organization
    const userMembership = await db
      .select({ role: schema.orgMember.role })
      .from(schema.orgMember)
      .where(
        and(
          eq(schema.orgMember.org_id, orgId),
          eq(schema.orgMember.user_id, session.user.id)
        )
      )
      .limit(1)

    if (userMembership.length === 0) {
      return NextResponse.json({ error: 'Organization not found' }, { status: 404 })
    }

    // Get all members
    const members = await db
      .select({
        user: {
          id: schema.user.id,
          name: schema.user.name,
          email: schema.user.email,
        },
        role: schema.orgMember.role,
        joined_at: schema.orgMember.joined_at,
      })
      .from(schema.orgMember)
      .innerJoin(schema.user, eq(schema.orgMember.user_id, schema.user.id))
      .where(eq(schema.orgMember.org_id, orgId))

    return NextResponse.json({ members })
  } catch (error) {
    console.error('Error fetching organization members:', error)
    return NextResponse.json(
      { error: 'Internal server error' },
      { status: 500 }
    )
  }
}

export async function POST(
  request: NextRequest,
  { params }: RouteParams
) {
  try {
    const session = await getServerSession(authOptions)
    if (!session?.user?.id) {
      return NextResponse.json({ error: 'Unauthorized' }, { status: 401 })
    }

    const { orgId } = params
    const body: InviteMemberRequest = await request.json()

    // Check if user is owner or admin and get organization details
    const membership = await db
      .select({
        role: schema.orgMember.role,
        organization: schema.org
      })
      .from(schema.orgMember)
      .innerJoin(schema.org, eq(schema.orgMember.org_id, schema.org.id))
      .where(
        and(
          eq(schema.orgMember.org_id, orgId),
          eq(schema.orgMember.user_id, session.user.id)
        )
      )
      .limit(1)

    if (membership.length === 0) {
      return NextResponse.json({ error: 'Organization not found' }, { status: 404 })
    }

    const { role: userRole, organization } = membership[0]
    if (userRole !== 'owner' && userRole !== 'admin') {
      return NextResponse.json({ error: 'Insufficient permissions' }, { status: 403 })
    }

    // Find user by email
    const targetUser = await db
      .select({ id: schema.user.id })
      .from(schema.user)
      .where(eq(schema.user.email, body.email))
      .limit(1)

    if (targetUser.length === 0) {
      return NextResponse.json({ error: 'User not found' }, { status: 404 })
    }

    const userId = targetUser[0].id

    // Check if user is already a member
    const existingMembership = await db
      .select()
      .from(schema.orgMember)
      .where(
        and(
          eq(schema.orgMember.org_id, orgId),
          eq(schema.orgMember.user_id, userId)
        )
      )
      .limit(1)

    if (existingMembership.length > 0) {
      return NextResponse.json(
        { error: 'User is already a member' },
        { status: 409 }
      )
    }

    // Add member and get updated count in a transaction
    let actualQuantity = 0; // Initialize to handle edge cases
    await db.transaction(async (tx) => {
      // Add member
      await tx.insert(schema.orgMember).values({
        org_id: orgId,
        user_id: userId,
        role: body.role,
      })

      // Get current member count immediately after insert
      const memberCount = await tx
        .select({ count: sql<number>`count(*)` })
        .from(schema.orgMember)
        .where(eq(schema.orgMember.org_id, orgId))

      actualQuantity = Math.max(1, memberCount[0].count) // Minimum 1 seat
    })

    // Update Stripe subscription quantity if subscription exists
    if (organization.stripe_subscription_id && actualQuantity > 0) {
      await updateStripeSubscriptionQuantity({
        stripeSubscriptionId: organization.stripe_subscription_id,
        actualQuantity,
        orgId,
        userId,
        context: 'added member'
      })
    }

    return NextResponse.json({ success: true }, { status: 201 })
  } catch (error) {
    console.error('Error inviting member:', error)
    return NextResponse.json(
      { error: 'Internal server error' },
      { status: 500 }
    )
  }
}<|MERGE_RESOLUTION|>--- conflicted
+++ resolved
@@ -1,19 +1,11 @@
 import { NextRequest, NextResponse } from 'next/server'
 import { getServerSession } from 'next-auth'
 import { authOptions } from '@/app/api/auth/[...nextauth]/auth-options'
-<<<<<<< HEAD
 import db from '@codebuff/common/db'
 import * as schema from '@codebuff/common/db/schema'
-import { eq, and } from 'drizzle-orm'
+import { eq, and, sql } from 'drizzle-orm'
 import { InviteMemberRequest } from '@codebuff/common/types/organization'
-=======
-import db from 'common/db'
-import * as schema from 'common/db/schema'
-import { eq, and, sql } from 'drizzle-orm'
-import { InviteMemberRequest } from 'common/types/organization'
 import { updateStripeSubscriptionQuantity } from '@codebuff/billing'
-import { logger } from '@/util/logger'
->>>>>>> deb3d970
 
 interface RouteParams {
   params: { orgId: string }
