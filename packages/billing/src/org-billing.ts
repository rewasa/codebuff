--- conflicted
+++ resolved
@@ -1,24 +1,13 @@
 import db from '@codebuff/common/db'
 import * as schema from '@codebuff/common/db/schema'
 import { and, asc, gt, isNull, or, eq, sql } from 'drizzle-orm'
-<<<<<<< HEAD
 import { GrantType } from '@codebuff/common/db/schema'
 import { logger } from '@codebuff/common/util/logger'
 import { GRANT_PRIORITIES } from '@codebuff/common/constants/grant-priorities'
 import { withSerializableTransaction } from '@codebuff/common/db/transaction'
 import { GrantTypeValues } from '@codebuff/common/types/grant'
 import { stripeServer } from '@codebuff/common/util/stripe'
-import { getNextQuotaReset } from '@codebuff/common/util/dates'
-=======
-import { GrantType } from 'common/db/schema'
-import { logger } from 'common/util/logger'
-import { GRANT_PRIORITIES } from 'common/constants/grant-priorities'
-import { withSerializableTransaction } from 'common/db/transaction'
-import { GrantTypeValues } from 'common/types/grant'
-import { stripeServer } from 'common/util/stripe'
-import { getNextQuotaReset } from 'common/util/dates'
-import { env } from '@/env'
->>>>>>> deb3d970
+import { env } from '@codebuff/internal/env'
 import {
   CreditBalance,
   CreditUsageAndBalance,
@@ -475,15 +464,16 @@
   orgId,
   userId,
   context,
-  addedCount
+  addedCount,
 }: UpdateSubscriptionQuantityParams): Promise<void> {
   try {
-    const subscription = await stripeServer.subscriptions.retrieve(stripeSubscriptionId)
-    
+    const subscription =
+      await stripeServer.subscriptions.retrieve(stripeSubscriptionId)
+
     const teamFeeItem = subscription.items.data.find(
-      item => item.price.id === env.STRIPE_TEAM_FEE_PRICE_ID
-    )
-    
+      (item) => item.price.id === env.STRIPE_TEAM_FEE_PRICE_ID
+    )
+
     if (teamFeeItem && teamFeeItem.quantity !== actualQuantity) {
       await stripeServer.subscriptionItems.update(teamFeeItem.id, {
         quantity: actualQuantity,
@@ -491,30 +481,33 @@
         proration_date: Math.floor(Date.now() / 1000),
       })
 
-      const logData: any = { 
-        orgId, 
-        actualQuantity, 
+      const logData: any = {
+        orgId,
+        actualQuantity,
         previousQuantity: teamFeeItem.quantity,
-        context
+        context,
       }
-      
+
       if (userId) logData.userId = userId
       if (addedCount !== undefined) logData.addedCount = addedCount
 
       logger.info(logData, `Updated Stripe subscription quantity: ${context}`)
     }
   } catch (stripeError) {
-    const logData: any = { 
-      orgId, 
+    const logData: any = {
+      orgId,
       actualQuantity,
       context,
-      error: stripeError 
-    }
-    
+      error: stripeError,
+    }
+
     if (userId) logData.userId = userId
     if (addedCount !== undefined) logData.addedCount = addedCount
 
-    logger.error(logData, `Failed to update Stripe subscription quantity: ${context}`)
+    logger.error(
+      logData,
+      `Failed to update Stripe subscription quantity: ${context}`
+    )
     // Don't throw - we don't want Stripe failures to break the core functionality
   }
 }