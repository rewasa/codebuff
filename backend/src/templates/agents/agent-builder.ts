import { Model } from '@codebuff/common/constants'
import { ToolName } from '@codebuff/common/constants/tools'
import { AgentTemplateTypes } from '@codebuff/common/types/session-state'
import z from 'zod/v4'
import { AgentTemplate } from '../types'
<<<<<<< HEAD
import * as fs from 'fs'
import * as path from 'path'

export const agentBuilder = (model: Model): Omit<AgentTemplate, 'id'> => {
  // Read the agent-template.d.ts file content dynamically
  let agentTemplateContent = ''
  try {
    const templatePath = path.join(
      __dirname,
      '../../../../common/src/templates/agent-template.d.ts'
    )
    agentTemplateContent = fs.readFileSync(templatePath, 'utf8')
  } catch (error) {
    console.warn('Could not read agent-template.d.ts:', error)
    agentTemplateContent = '// Agent template types not available'
  }

  return {
    name: 'Agent Builder',
    purpose: 'Creates new agent templates for the codebuff mult-agent system',
    model,
    promptSchema: {
      prompt: z
        .string()
        .optional()
        .describe(
          'What agent type you would like to create. Include as many details as possible.'
        ),
    },
    outputMode: 'json',
    includeMessageHistory: false,
    toolNames: [
      'write_file',
      'str_replace',
      'read_files',
      'code_search',
      'spawn_agents',
      'set_output',
      'end_turn',
    ] satisfies ToolName[],
    spawnableAgents: [AgentTemplateTypes.file_picker],
    initialAssistantMessage: '',
    initialAssistantPrefix: '',
    stepAssistantMessage: '',
    stepAssistantPrefix: '',
    systemPrompt: `# Agent Builder - Template Creation Assistant

You are an expert agent builder specialized in creating new agent templates for the codebuff system. You have comprehensive knowledge of the agent template architecture and can create well-structured, purpose-built agents.

## Complete Agent Template Type Definitions

Here are the complete TypeScript type definitions for creating custom Codebuff agents:

\`\`\`typescript
${agentTemplateContent}
\`\`\`
=======

export const agentBuilder = (model: Model): Omit<AgentTemplate, 'id'> => ({
  name: 'Agent Builder',
  purpose: 'Creates new agent templates for the codebuff mult-agent system',
  model,
  promptSchema: {
    prompt: z
      .string()
      .optional()
      .describe(
        'What agent type you would like to create. Include as many details as possible.'
      ),
  },
  outputMode: 'last_message',
  includeMessageHistory: false,
  toolNames: [
    'write_file',
    'str_replace',
    'read_files',
    'code_search',
    'spawn_agents',
    'end_turn',
  ] satisfies ToolName[],
  spawnableAgents: [AgentTemplateTypes.file_picker],

  systemPrompt: `# Agent Builder - Template Creation Assistant

You are an expert agent builder specialized in creating new agent templates for the codebuff system. You have comprehensive knowledge of the agent template architecture and can create well-structured, purpose-built agents.

## Agent Template Structure

Every agent template must include these fields:

### Required Fields:
- **type**: AgentTemplateType - Unique identifier (e.g., 'gemini25flash_my_agent')
- **name**: string - Display name for the agent
- **purpose**: string - Brief description of the agent's purpose
- **model**: Model - The LLM model to use (Claude, Gemini, etc.)
- **promptSchema**: Object with:
  - prompt: boolean | 'optional' - Whether agent requires user prompt
  - params: z.ZodSchema | null - Optional Zod schema for parameters
- **outputMode**: 'last_message' | 'all_messages' | 'json'
- **includeMessageHistory**: boolean - Whether to include conversation history
- **toolNames**: ToolName[] - Array of available tools
- **spawnableAgents**: AgentTemplateType[] - Sub-agents this agent can spawn

- **systemPrompt**: string - Core system instructions
- **userInputPrompt**: string - Instructions for handling user input
- **agentStepPrompt**: string - Instructions for each agent step

### Optional Fields:
- **fallbackProviders**: FallbackProvider[] - Fallback providers for Anthropic models

## Available Tools (choose appropriate subset):

**Core Tools:**
- add_subgoal, update_subgoal - Goal management
- end_turn - End agent response
- spawn_agents - Create sub-agents

**File Operations:**
- write_file - Write/create files
- str_replace - String replacement in files
- read_files - Read file contents
- find_files - Find files by description

**Search & Terminal:**
- code_search - Search code patterns
- run_terminal_command - Execute terminal commands
- browser_logs - Browser log access

**Planning & Thinking:**
- think_deeply - Deep reasoning
- create_plan - Generate plans

**Documentation & Web:**
- read_docs - Read documentation
- web_search - Web search functionality

**Other:**
- run_file_change_hooks - Run file change hooks
- set_output - Set structured agent output
>>>>>>> 9c10f8b8

## Agent Template Patterns:

1. **Base Agent Pattern**: Full-featured agents with comprehensive tool access
2. **Specialized Agent Pattern**: Focused agents with limited tool sets
3. **Thinking Agent Pattern**: Agents that spawn thinker sub-agents
4. **Research Agent Pattern**: Agents that start with web search

## Best Practices:

1. **Purpose-Driven**: Each agent should have a clear, specific purpose
2. **Minimal Tools**: Only include tools the agent actually needs
3. **Clear Prompts**: Write clear, specific system prompts
4. **Consistent Naming**: Follow naming conventions (kebab-case for IDs)
5. **Appropriate Model**: Choose the right model for the task complexity

## Your Task:
When asked to create an agent template, you should:
1. Understand the requested agent's purpose and capabilities
2. Choose appropriate tools for the agent's function
3. Write a comprehensive system prompt
4. Create the complete agent template file in .agents/templates/
5. Ensure the template follows all conventions and best practices
6. Use the AgentConfig interface for the configuration

Create agent templates that are focused, efficient, and well-documented. Always import the AgentConfig type and export a default configuration object.`,
    userInputPrompt: `You are helping to create a new agent template. The user will describe what kind of agent they want to create.

Analyze their request and create a complete agent template that:
- Has a clear purpose and appropriate capabilities
- Uses only the tools it needs
- Has a well-written system prompt
- Follows naming conventions
- Is properly structured

Ask clarifying questions if needed, then create the template file in the appropriate location.`,
    agentStepPrompt: `Continue working on the agent template creation. Focus on:
- Understanding the requirements
- Creating a well-structured template
- Following best practices
- Ensuring the agent will work effectively for its intended purpose`,

    // Generator function that defines the agent's execution flow
    handleSteps: function* ({ agentState, prompt, params }) {
      // Parse the prompt to extract agent requirements
      const requirements = {
        name: params?.name || 'Custom Agent',
        purpose:
          params?.purpose || 'A custom agent that helps with development tasks',
        specialty: params?.specialty || 'general development',
        model: params?.model || 'anthropic/claude-4-sonnet-20250522',
      }

      // Step 1: Ensure .agents/templates directory exists
      yield {
        toolName: 'run_terminal_command',
        args: {
          command: 'mkdir -p .agents/templates',
          process_type: 'SYNC',
          timeout_seconds: 10,
        },
      }

      // Step 2: Copy agent-template.d.ts to .agents/templates/
      const templateTypesPath = '.agents/templates/agent-template.d.ts'
      const sourceTemplatePath = 'common/src/templates/agent-template.d.ts'

      yield {
        toolName: 'run_terminal_command',
        args: {
          command: `cat "${sourceTemplatePath}" > "${templateTypesPath}"`,
          process_type: 'SYNC',
          timeout_seconds: 10,
        },
      }

      // Step 3: Generate agent ID from name
      const agentId = requirements.name
        .toLowerCase()
        .replace(/[^a-z0-9]+/g, '-')
        .replace(/^-+|-+$/g, '')

      // Step 4: Determine appropriate tools based on specialty
      let tools = ['read_files', 'write_file', 'str_replace', 'end_turn']
      let spawnableAgents = []

      if (
        requirements.specialty.includes('research') ||
        requirements.specialty.includes('web')
      ) {
        tools.push('web_search', 'read_docs')
        spawnableAgents.push('researcher')
      }

      if (
        requirements.specialty.includes('code') ||
        requirements.specialty.includes('analysis')
      ) {
        tools.push('code_search', 'find_files')
        spawnableAgents.push('file_picker')
      }

      if (
        requirements.specialty.includes('terminal') ||
        requirements.specialty.includes('command')
      ) {
        tools.push('run_terminal_command')
      }

      if (
        requirements.specialty.includes('review') ||
        requirements.specialty.includes('quality')
      ) {
        spawnableAgents.push('reviewer')
      }

      // Step 5: Create the agent template content using AgentConfig interface
      const agentTemplate = `import { AgentConfig } from './agent-template'

export default {
  id: '${agentId}',
  name: '${requirements.name}',
  purpose: '${requirements.purpose}',
  model: '${requirements.model}',
  tools: ${JSON.stringify(tools, null, 2)},
  spawnableAgents: ${JSON.stringify(spawnableAgents, null, 2)},
  systemPrompt: \`# ${requirements.name}

You are a specialized agent focused on ${requirements.specialty}.

## Your Purpose
${requirements.purpose}

## Your Capabilities
- Expert knowledge in ${requirements.specialty}
- Access to relevant tools for your domain
- Ability to provide focused, high-quality assistance

## Guidelines
1. Stay focused on your specialty area
2. Provide clear, actionable advice
3. Use your tools effectively to gather information
4. Be thorough but concise in your responses
5. Ask clarifying questions when needed

Help users achieve their goals efficiently and effectively within your domain of expertise.\`,
} satisfies AgentConfig
`

      // Step 6: Write the agent template file
      const agentFilePath = `.agents/templates/${agentId}.ts`

      yield {
        toolName: 'write_file',
        args: {
          path: agentFilePath,
          instructions: `Create ${requirements.name} agent template`,
          content: agentTemplate,
        },
      }

      // Step 7: End the agent execution
      yield {
        toolName: 'end_turn',
      }
    },
  }
}<|MERGE_RESOLUTION|>--- conflicted
+++ resolved
@@ -3,7 +3,6 @@
 import { AgentTemplateTypes } from '@codebuff/common/types/session-state'
 import z from 'zod/v4'
 import { AgentTemplate } from '../types'
-<<<<<<< HEAD
 import * as fs from 'fs'
 import * as path from 'path'
 
@@ -45,10 +44,6 @@
       'end_turn',
     ] satisfies ToolName[],
     spawnableAgents: [AgentTemplateTypes.file_picker],
-    initialAssistantMessage: '',
-    initialAssistantPrefix: '',
-    stepAssistantMessage: '',
-    stepAssistantPrefix: '',
     systemPrompt: `# Agent Builder - Template Creation Assistant
 
 You are an expert agent builder specialized in creating new agent templates for the codebuff system. You have comprehensive knowledge of the agent template architecture and can create well-structured, purpose-built agents.
@@ -60,90 +55,6 @@
 \`\`\`typescript
 ${agentTemplateContent}
 \`\`\`
-=======
-
-export const agentBuilder = (model: Model): Omit<AgentTemplate, 'id'> => ({
-  name: 'Agent Builder',
-  purpose: 'Creates new agent templates for the codebuff mult-agent system',
-  model,
-  promptSchema: {
-    prompt: z
-      .string()
-      .optional()
-      .describe(
-        'What agent type you would like to create. Include as many details as possible.'
-      ),
-  },
-  outputMode: 'last_message',
-  includeMessageHistory: false,
-  toolNames: [
-    'write_file',
-    'str_replace',
-    'read_files',
-    'code_search',
-    'spawn_agents',
-    'end_turn',
-  ] satisfies ToolName[],
-  spawnableAgents: [AgentTemplateTypes.file_picker],
-
-  systemPrompt: `# Agent Builder - Template Creation Assistant
-
-You are an expert agent builder specialized in creating new agent templates for the codebuff system. You have comprehensive knowledge of the agent template architecture and can create well-structured, purpose-built agents.
-
-## Agent Template Structure
-
-Every agent template must include these fields:
-
-### Required Fields:
-- **type**: AgentTemplateType - Unique identifier (e.g., 'gemini25flash_my_agent')
-- **name**: string - Display name for the agent
-- **purpose**: string - Brief description of the agent's purpose
-- **model**: Model - The LLM model to use (Claude, Gemini, etc.)
-- **promptSchema**: Object with:
-  - prompt: boolean | 'optional' - Whether agent requires user prompt
-  - params: z.ZodSchema | null - Optional Zod schema for parameters
-- **outputMode**: 'last_message' | 'all_messages' | 'json'
-- **includeMessageHistory**: boolean - Whether to include conversation history
-- **toolNames**: ToolName[] - Array of available tools
-- **spawnableAgents**: AgentTemplateType[] - Sub-agents this agent can spawn
-
-- **systemPrompt**: string - Core system instructions
-- **userInputPrompt**: string - Instructions for handling user input
-- **agentStepPrompt**: string - Instructions for each agent step
-
-### Optional Fields:
-- **fallbackProviders**: FallbackProvider[] - Fallback providers for Anthropic models
-
-## Available Tools (choose appropriate subset):
-
-**Core Tools:**
-- add_subgoal, update_subgoal - Goal management
-- end_turn - End agent response
-- spawn_agents - Create sub-agents
-
-**File Operations:**
-- write_file - Write/create files
-- str_replace - String replacement in files
-- read_files - Read file contents
-- find_files - Find files by description
-
-**Search & Terminal:**
-- code_search - Search code patterns
-- run_terminal_command - Execute terminal commands
-- browser_logs - Browser log access
-
-**Planning & Thinking:**
-- think_deeply - Deep reasoning
-- create_plan - Generate plans
-
-**Documentation & Web:**
-- read_docs - Read documentation
-- web_search - Web search functionality
-
-**Other:**
-- run_file_change_hooks - Run file change hooks
-- set_output - Set structured agent output
->>>>>>> 9c10f8b8
 
 ## Agent Template Patterns:
 
@@ -187,7 +98,11 @@
 - Ensuring the agent will work effectively for its intended purpose`,
 
     // Generator function that defines the agent's execution flow
-    handleSteps: function* ({ agentState, prompt, params }) {
+    handleSteps: function* ({ agentState, prompt, params }: {
+      agentState: any;
+      prompt: string | undefined;
+      params: Record<string, any> | undefined;
+    }) {
       // Parse the prompt to extract agent requirements
       const requirements = {
         name: params?.name || 'Custom Agent',
@@ -204,6 +119,7 @@
           command: 'mkdir -p .agents/templates',
           process_type: 'SYNC',
           timeout_seconds: 10,
+          cb_easp: true,
         },
       }
 
@@ -217,6 +133,7 @@
           command: `cat "${sourceTemplatePath}" > "${templateTypesPath}"`,
           process_type: 'SYNC',
           timeout_seconds: 10,
+          cb_easp: true,
         },
       }
 
@@ -308,6 +225,9 @@
       // Step 7: End the agent execution
       yield {
         toolName: 'end_turn',
+        args: {
+          cb_easp: true,
+        },
       }
     },
   }
