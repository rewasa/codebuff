--- conflicted
+++ resolved
@@ -10,13 +10,9 @@
 } from '@codebuff/common/constants/tools'
 import { z } from 'zod'
 
-<<<<<<< HEAD
+import { ToolCallPart, ToolSet } from 'ai'
 import { buildArray } from '@codebuff/common/util/array'
-=======
-import { ToolCallPart, ToolSet } from 'ai'
-import { buildArray } from 'common/util/array'
-import { generateCompactId } from 'common/util/string'
->>>>>>> deb3d970
+import { generateCompactId } from '@codebuff/common/util/string'
 import { promptFlashWithFallbacks } from './llm-apis/gemini-with-fallbacks'
 import { gitCommitGuidePrompt } from './system-prompt/prompts'
 
