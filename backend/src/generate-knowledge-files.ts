--- conflicted
+++ resolved
@@ -3,12 +3,7 @@
 import { parseFileBlocks, ProjectFileContext } from 'common/util/file'
 import { processFileBlock } from './main-prompt'
 import { promptClaude } from './claude'
-<<<<<<< HEAD
-import { getRelevantFilesPrompt, knowledgeFilesPrompt } from './system-prompt'
-=======
 import { getProjectFileTreePrompt, getRelevantFilesPrompt, knowledgeFilesPrompt } from './system-prompt'
-import { DEFAULT_TOOLS } from 'common/util/tools'
->>>>>>> cdce73c7
 import { debugLog } from './util/debug'
 import { env } from './env.mjs'
 
