--- conflicted
+++ resolved
@@ -35,16 +35,9 @@
     fingerprintId?: string
     userId?: string
     agentTemplate?: AgentTemplate
-<<<<<<< HEAD
     sendSubagentChunk?: SendSubagentChunk
-    mutableState?: {
-      messages: CodebuffMessage[]
-      agentState: AgentState
-    }
-=======
     messages?: CodebuffMessage[]
     agentState?: AgentState
->>>>>>> 46eb369f
   }
 }): { result: Promise<string>; state: {} } => {
   const {
@@ -63,11 +56,8 @@
     fingerprintId,
     userId,
     agentTemplate: parentAgentTemplate,
-<<<<<<< HEAD
     sendSubagentChunk,
-=======
     messages,
->>>>>>> 46eb369f
   } = state
   let { agentState } = state
 
@@ -86,16 +76,12 @@
       'Internal error for spawn_agents: Missing agentTemplate in state'
     )
   }
-<<<<<<< HEAD
   if (!sendSubagentChunk) {
     throw new Error(
       'Internal error for spawn_agents: Missing sendSubagentChunk in state'
     )
   }
-  if (!mutableState?.messages) {
-=======
   if (!messages) {
->>>>>>> 46eb369f
     throw new Error(
       'Internal error for spawn_agents: Missing messages in state'
     )
