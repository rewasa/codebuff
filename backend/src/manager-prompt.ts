--- conflicted
+++ resolved
@@ -1,18 +1,14 @@
 import { CoreMessage } from 'ai'
 import { WebSocket } from 'ws'
 
-<<<<<<< HEAD
 import { toolSchema } from '@codebuff/common/constants/tools'
+import {
+  getModelForMode,
+  getModelFromShortName,
+} from '@codebuff/common/constants'
 import { AgentState, ToolResult } from '@codebuff/common/types/agent-state'
 import { ProjectFileContext } from '@codebuff/common/util/file'
 import { generateCompactId } from '@codebuff/common/util/string'
-=======
-import { getModelForMode, getModelFromShortName } from 'common/constants'
-import { toolSchema } from 'common/constants/tools'
-import { AgentState, ToolResult } from 'common/types/agent-state'
-import { ProjectFileContext } from 'common/util/file'
-import { generateCompactId } from 'common/util/string'
->>>>>>> cf5b4081
 import { getAgentStream } from './prompt-agent-stream'
 import { getManagerSystemPrompt } from './system-prompt/manager-system-prompt'
 import {
