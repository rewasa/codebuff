<<<<<<< HEAD
import { expect, test, describe, beforeEach } from 'bun:test'
=======
import { beforeEach, describe, expect, test } from 'bun:test'
>>>>>>> deb3d970

import { PROMPT_PREFIX } from './constants'
import { loopMainPrompt } from './scaffolding'
import { createInitialAgentState, setupTestEnvironment } from './test-setup'

describe('pglite-demo', async () => {
  // Set up the test environment once for all tests
  const { repoPath, commit, resetRepo } =
    await setupTestEnvironment('pglite-demo')
  const initialAgentState = await createInitialAgentState(repoPath)

  // Reset repo before each test
  beforeEach(() => resetRepo(commit))

  test(
    'should find correct file',
    async () => {
      const prompt =
        PROMPT_PREFIX + 'Can you add a console.log statement to the main page?'
      let { toolCalls } = await loopMainPrompt({
        agentState: initialAgentState,
        prompt,
        projectPath: repoPath,
        maxIterations: 20,
        stopCondition: (_, toolCalls) => {
          return toolCalls.some((call) => call.toolName === 'write_file')
        },
        options: {
          costMode: 'normal',
        },
      })

      // Extract write_file tool calls
      const writeFileCalls = toolCalls.filter(
        (call) => call.toolName === 'write_file'
      )
      const changes = writeFileCalls.map((call) => call.args)

      const filePathToPatch = Object.fromEntries(
        changes.map((change) => [change.path, change.content])
      )
      const filesChanged = Object.keys(filePathToPatch)

      const expectedPath = 'app/page.tsx'
      expect(filesChanged, 'includes app/page.tsx file').toEqual([expectedPath])

      const appPage = filePathToPatch[expectedPath]
      expect(
        !!appPage && appPage.includes('console.log('),
        'app/page.tsx includes console.log'
      ).toBe(true)
    },
    { timeout: 2 * 60_000 }
  )
})<|MERGE_RESOLUTION|>--- conflicted
+++ resolved
@@ -1,8 +1,4 @@
-<<<<<<< HEAD
-import { expect, test, describe, beforeEach } from 'bun:test'
-=======
 import { beforeEach, describe, expect, test } from 'bun:test'
->>>>>>> deb3d970
 
 import { PROMPT_PREFIX } from './constants'
 import { loopMainPrompt } from './scaffolding'
