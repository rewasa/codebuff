// Define agent personas with their shared characteristics
export const AGENT_PERSONAS = {
  // Base agents - all use Buffy persona
  base: {
    displayName: 'Buffy the Enthusiastic Coding Assistant',
    purpose: 'Base agent that orchestrates the full response.',
  } as const,
  base_lite: {
    displayName: 'Buffy the Enthusiastic Coding Assistant',
    purpose: 'Base agent that orchestrates the full response.',
  } as const,
  base_max: {
    displayName: 'Buffy the Enthusiastic Coding Assistant',
    purpose: 'Base agent that orchestrates the full response.',
  } as const,
  base_experimental: {
    displayName: 'Buffy the Enthusiastic Coding Assistant',
    purpose: 'Base agent that orchestrates the full response.',
  } as const,
  claude4_gemini_thinking: {
    displayName: 'Buffy the Enthusiastic Coding Assistant',
    purpose: 'Base agent that orchestrates the full response.',
  } as const,

  superagent: {
    displayName: 'Superagent',
    purpose:
      'Superagent that can spawn multiple code editing agents to complete a task.',
  } as const,

  // Ask mode
  ask: {
    displayName: 'Buffy the Enthusiastic Coding Assistant',
    purpose: 'Base ask-mode agent that orchestrates the full response.',
  } as const,

  // Specialized agents
  thinker: {
    displayName: 'Theo the Theorizer',
    purpose:
      'Does deep thinking given the current messages and a specific prompt to focus on. Use this to help you solve a specific problem.',
  } as const,
  file_explorer: {
    displayName: 'Dora The File Explorer',
    purpose: 'Expert at exploring a codebase and finding relevant files.',
  } as const,
  file_picker: {
    displayName: 'Fletcher the File Fetcher',
    purpose: 'Expert at finding relevant files in a codebase.',
  } as const,
  researcher: {
    displayName: 'Reid Searcher the Researcher',
    purpose: 'Expert at researching topics using web search and documentation.',
  } as const,
  planner: {
    displayName: 'Peter Plan the Planner',
    purpose: 'Agent that formulates a comprehensive plan to a prompt.',
    hidden: true,
  } as const,
  dry_run: {
    displayName: 'Sketch the Dry Runner',
    purpose: 'Agent that takes a plan and try to implement it in a dry run.',
    hidden: true,
  } as const,
  reviewer: {
    displayName: 'Nit Pick Nick the Reviewer',
    purpose:
      'Reviews file changes and responds with critical feedback. Use this after making any significant change to the codebase.',
  } as const,
  sonnet4_agent_builder: {
<<<<<<< HEAD
    name: 'Bob the Agent Builder',
=======
    displayName: 'Agna the Agent Builder',
>>>>>>> 73047ecd
    purpose: 'Creates new agent templates for the codebuff mult-agent system',
    hidden: false,
  } as const,
} as const satisfies Record<
  string,
  { name: string; purpose: string; hidden?: boolean }
>

// Agent IDs list from AGENT_PERSONAS keys
export const AGENT_IDS = Object.keys(
  AGENT_PERSONAS
) as (keyof typeof AGENT_PERSONAS)[]

// Agent ID prefix constant
export const AGENT_ID_PREFIX = 'CodebuffAI/'

// Agent names for client-side reference
export const AGENT_NAMES = Object.fromEntries(
  Object.entries(AGENT_PERSONAS).map(([agentType, persona]) => [
    agentType,
    persona.displayName,
  ])
) as Record<keyof typeof AGENT_PERSONAS, string>

export type AgentName =
  (typeof AGENT_PERSONAS)[keyof typeof AGENT_PERSONAS]['displayName']

// Get unique agent names for UI display
export const UNIQUE_AGENT_NAMES = Array.from(
  new Set(
    Object.values(AGENT_PERSONAS)
<<<<<<< HEAD
      .filter((persona) => !('hidden' in persona) || !persona.hidden)
      .map((persona) => persona.name)
=======
      .filter((persona) => !(persona as any).hidden)
      .map((persona) => persona.displayName)
>>>>>>> 73047ecd
  )
)

// Map from display name back to agent types (for parsing user input)
export const AGENT_NAME_TO_TYPES = Object.entries(AGENT_NAMES).reduce(
  (acc, [type, name]) => {
    if (!acc[name]) acc[name] = []
    acc[name].push(type)
    return acc
  },
  {} as Record<string, string[]>
)<|MERGE_RESOLUTION|>--- conflicted
+++ resolved
@@ -68,17 +68,13 @@
       'Reviews file changes and responds with critical feedback. Use this after making any significant change to the codebase.',
   } as const,
   sonnet4_agent_builder: {
-<<<<<<< HEAD
-    name: 'Bob the Agent Builder',
-=======
-    displayName: 'Agna the Agent Builder',
->>>>>>> 73047ecd
+    displayName: 'Bob the Agent Builder',
     purpose: 'Creates new agent templates for the codebuff mult-agent system',
     hidden: false,
   } as const,
 } as const satisfies Record<
   string,
-  { name: string; purpose: string; hidden?: boolean }
+  { displayName: string; purpose: string; hidden?: boolean }
 >
 
 // Agent IDs list from AGENT_PERSONAS keys
@@ -104,13 +100,8 @@
 export const UNIQUE_AGENT_NAMES = Array.from(
   new Set(
     Object.values(AGENT_PERSONAS)
-<<<<<<< HEAD
       .filter((persona) => !('hidden' in persona) || !persona.hidden)
-      .map((persona) => persona.name)
-=======
-      .filter((persona) => !(persona as any).hidden)
       .map((persona) => persona.displayName)
->>>>>>> 73047ecd
   )
 )
 
