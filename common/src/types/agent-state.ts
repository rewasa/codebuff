--- conflicted
+++ resolved
@@ -1,13 +1,7 @@
 import { z } from 'zod'
 
-<<<<<<< HEAD
-import type { ProjectFileContext } from '../util/file'
-import { ProjectFileContextSchema } from '../util/file'
-import { CodebuffMessageSchema } from './message'
-=======
 import { ProjectFileContext, ProjectFileContextSchema } from '../util/file'
 import { CodebuffMessage, CodebuffMessageSchema } from './message'
->>>>>>> deb3d970
 
 export const toolCallSchema = z.object({
   toolName: z.string(),
