--- conflicted
+++ resolved
@@ -11,22 +11,12 @@
     "./*": "./src/*.ts"
   },
   "scripts": {
-<<<<<<< HEAD
     "typecheck": "tsc --noEmit -p .",
     "test": "bun test",
     "db:generate": "infisical run --log-level=warn -- drizzle-kit generate --config=./src/db/drizzle.config.ts",
-    "db:migrate": "infisical run --log-level=warn -- bun run src/db/migrate.ts",
-=======
-    "prebuild": "bun run clean",
-    "build": "tsc",
-    "typecheck-this-package": "tsc --noEmit",
-    "typecheck": "bun run typecheck-this-package",
-    "clean": "rm -rf dist && (rm tsconfig.tsbuildinfo || true)",
-    "db:generate": "nx run common:db-generate",
-    "db:migrate": "nx run common:db-migrate",
->>>>>>> cf5b4081
+    "db:migrate": "infisical run --log-level=warn -- drizzle-kit push --config=./src/db/drizzle.config.ts",
     "db:start": "docker compose -f ./src/db/docker-compose.yml up --wait && bun run db:generate && (timeout 1 || sleep 1) && bun run db:migrate",
-    "db:studio": "nx run common:db-studio"
+    "db:studio": "drizzle-kit studio --config=./src/db/drizzle.config.ts"
   },
   "sideEffects": false,
   "engines": {
